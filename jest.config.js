const nextJest = require('next/jest')

const createJestConfig = nextJest({
  // Provide the path to your Next.js app to load next.config.js and .env files in your test environment
  dir: './',
})

// Add any custom config to be passed to Jest
const customJestConfig = {
  setupFilesAfterEnv: ['<rootDir>/jest.setup.js'],
  testEnvironment: 'jest-environment-jsdom',
  
  // Performance optimizations
  maxWorkers: '50%', // Use half available CPU cores
  cache: true,
  cacheDirectory: '<rootDir>/.jest-cache',
  
  // Test sequencer for optimal execution order
  testSequencer: '<rootDir>/jest.sequencer.js',
  
  // Parallel test execution
  testRunner: 'jest-circus/runner',
  
  moduleNameMapper: {
    '^@/(.*)$': '<rootDir>/$1',
  },
  
  collectCoverageFrom: [
    'components/**/*.{js,jsx,ts,tsx}',
    'hooks/**/*.{js,jsx,ts,tsx}',
    'lib/**/*.{js,jsx,ts,tsx}',
    'app/**/*.{js,jsx,ts,tsx}',
    '!**/*.d.ts',
    '!**/node_modules/**',
    '!**/.next/**',
    '!**/coverage/**',
    '!**/dist/**',
    '!**/lib/generated/**',
    '!**/app/layout.tsx',
    '!**/app/page.tsx',
    '!**/app/**/layout.tsx',
    '!**/app/**/loading.tsx',
    '!**/app/**/not-found.tsx',
    '!**/app/**/error.tsx',
  ],
  
  // Coverage thresholds
  coverageThreshold: {
    global: {
      branches: 80,
      functions: 80,
      lines: 80,
      statements: 80
    },
    './components/': {
      branches: 80,
      functions: 80,
      lines: 80,
      statements: 80
    },
    './hooks/': {
      branches: 85,
      functions: 85,
      lines: 85,
      statements: 85
    },
    './lib/': {
      branches: 75,
      functions: 75,
      lines: 75,
      statements: 75
    }
  },
  
  coverageReporters: ['text', 'lcov', 'html', 'json', 'clover'],
<<<<<<< HEAD
=======
  
>>>>>>> 40185bcf
  testMatch: [
    '**/__tests__/**/*.{js,jsx,ts,tsx}',
    '**/?(*.)+(spec|test).{js,jsx,ts,tsx}'
  ],
  
  moduleDirectories: ['node_modules', '<rootDir>/'],
  testPathIgnorePatterns: ['/node_modules/', '/.next/', '/tests/', '/e2e/', 'test-helpers.ts', 'test-helpers.js'],
  
  transformIgnorePatterns: [
    '/node_modules/(?!(monaco-editor|@monaco-editor)/)',
    '^.+\\.module\\.(css|sass|scss)$',
  ],
  
  // Database optimization for tests
  globalSetup: '<rootDir>/jest.global-setup.js',
  globalTeardown: '<rootDir>/jest.global-teardown.js',
  
  // Timeout optimizations
  testTimeout: 30000,
}

// createJestConfig is exported this way to ensure that next/jest can load the Next.js config which is async
module.exports = createJestConfig(customJestConfig)<|MERGE_RESOLUTION|>--- conflicted
+++ resolved
@@ -73,10 +73,7 @@
   },
   
   coverageReporters: ['text', 'lcov', 'html', 'json', 'clover'],
-<<<<<<< HEAD
-=======
   
->>>>>>> 40185bcf
   testMatch: [
     '**/__tests__/**/*.{js,jsx,ts,tsx}',
     '**/?(*.)+(spec|test).{js,jsx,ts,tsx}'
