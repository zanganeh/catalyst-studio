--- conflicted
+++ resolved
@@ -51,13 +51,6 @@
       functions: 80,
       lines: 80,
       statements: 80
-<<<<<<< HEAD
-    }
-  },
-  
-  coverageReporters: ['text', 'lcov', 'html', 'json'],
-  
-=======
     },
     './components/': {
       branches: 80,
@@ -80,7 +73,6 @@
   },
   
   coverageReporters: ['text', 'lcov', 'html', 'json', 'clover'],
->>>>>>> 7f6e725f
   testMatch: [
     '**/__tests__/**/*.{js,jsx,ts,tsx}',
     '**/?(*.)+(spec|test).{js,jsx,ts,tsx}'
